use gpui::{Action, AnyView, IntoElement, Render, VisualContext};
use settings::Settings;
use theme::ThemeSettings;

use crate::prelude::*;
use crate::{h_flex, v_flex, Color, KeyBinding, Label, LabelSize, StyledExt};

pub struct Tooltip {
    title: SharedString,
    meta: Option<SharedString>,
    key_binding: Option<KeyBinding>,
}

impl Tooltip {
    pub fn text(title: impl Into<SharedString>, cx: &mut WindowContext) -> AnyView {
        cx.new_view(|_cx| Self {
            title: title.into(),
            meta: None,
            key_binding: None,
        })
        .into()
    }

    pub fn for_action(
        title: impl Into<SharedString>,
        action: &dyn Action,
        cx: &mut WindowContext,
    ) -> AnyView {
        cx.new_view(|cx| Self {
            title: title.into(),
            meta: None,
            key_binding: KeyBinding::for_action(action, cx),
        })
        .into()
    }

    pub fn with_meta(
        title: impl Into<SharedString>,
        action: Option<&dyn Action>,
        meta: impl Into<SharedString>,
        cx: &mut WindowContext,
    ) -> AnyView {
        cx.new_view(|cx| Self {
            title: title.into(),
            meta: Some(meta.into()),
            key_binding: action.and_then(|action| KeyBinding::for_action(action, cx)),
        })
        .into()
    }

    pub fn new(title: impl Into<SharedString>) -> Self {
        Self {
            title: title.into(),
            meta: None,
            key_binding: None,
        }
    }

    pub fn meta(mut self, meta: impl Into<SharedString>) -> Self {
        self.meta = Some(meta.into());
        self
    }

    pub fn key_binding(mut self, key_binding: impl Into<Option<KeyBinding>>) -> Self {
        self.key_binding = key_binding.into();
        self
    }
}

impl Render for Tooltip {
    fn render(&mut self, cx: &mut ViewContext<Self>) -> impl IntoElement {
        tooltip_container(cx, |el, _| {
            el.child(
                h_flex()
                    .gap_4()
                    .child(self.title.clone())
                    .when_some(self.key_binding.clone(), |this, key_binding| {
                        this.justify_between().child(key_binding)
                    }),
            )
            .when_some(self.meta.clone(), |this, meta| {
                this.child(Label::new(meta).size(LabelSize::Small).color(Color::Muted))
            })
        })
    }
}

pub fn tooltip_container<V>(
    cx: &mut ViewContext<V>,
    f: impl FnOnce(Div, &mut ViewContext<V>) -> Div,
) -> impl IntoElement {
    let ui_font = ThemeSettings::get_global(cx).ui_font.family.clone();
<<<<<<< HEAD
    // padding to avoid mouse cursor
    anchored().child(
        div().pl_2().pt_2p5().child(
            v_flex()
                .elevation_2(cx)
                .font_family(ui_font)
                .text_ui()
                .text_color(cx.theme().colors().text)
                .py_1()
                .px_2()
                .map(|el| f(el, cx)),
        ),
=======

    // padding to avoid tooltip appearing right below the mouse cursor
    div().pl_2().pt_2p5().child(
        v_flex()
            .elevation_2(cx)
            .font(ui_font)
            .text_ui()
            .text_color(cx.theme().colors().text)
            .py_1()
            .px_2()
            .map(|el| f(el, cx)),
>>>>>>> 3289188e
    )
}

pub struct LinkPreview {
    link: SharedString,
}

impl LinkPreview {
    pub fn new(url: &str, cx: &mut WindowContext) -> AnyView {
        let mut wrapped_url = String::new();
        for (i, ch) in url.chars().enumerate() {
            if i == 500 {
                wrapped_url.push('…');
                break;
            }
            if i % 100 == 0 && i != 0 {
                wrapped_url.push('\n');
            }
            wrapped_url.push(ch);
        }
        cx.new_view(|_cx| LinkPreview {
            link: wrapped_url.into(),
        })
        .into()
    }
}

impl Render for LinkPreview {
    fn render(&mut self, cx: &mut ViewContext<Self>) -> impl IntoElement {
        tooltip_container(cx, |el, _| {
            el.child(
                Label::new(self.link.clone())
                    .size(LabelSize::XSmall)
                    .color(Color::Muted),
            )
        })
    }
}<|MERGE_RESOLUTION|>--- conflicted
+++ resolved
@@ -90,32 +90,17 @@
     f: impl FnOnce(Div, &mut ViewContext<V>) -> Div,
 ) -> impl IntoElement {
     let ui_font = ThemeSettings::get_global(cx).ui_font.family.clone();
-<<<<<<< HEAD
-    // padding to avoid mouse cursor
-    anchored().child(
-        div().pl_2().pt_2p5().child(
-            v_flex()
-                .elevation_2(cx)
-                .font_family(ui_font)
-                .text_ui()
-                .text_color(cx.theme().colors().text)
-                .py_1()
-                .px_2()
-                .map(|el| f(el, cx)),
-        ),
-=======
 
     // padding to avoid tooltip appearing right below the mouse cursor
     div().pl_2().pt_2p5().child(
         v_flex()
             .elevation_2(cx)
-            .font(ui_font)
+            .font_family(ui_font)
             .text_ui()
             .text_color(cx.theme().colors().text)
             .py_1()
             .px_2()
             .map(|el| f(el, cx)),
->>>>>>> 3289188e
     )
 }
 
