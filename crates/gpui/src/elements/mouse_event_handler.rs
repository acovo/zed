--- conflicted
+++ resolved
@@ -11,20 +11,12 @@
         MouseHover, MouseMove, MouseMoveOut, MouseScrollWheel, MouseUp, MouseUpOut,
     },
     AnyElement, Element, EventContext, LayoutContext, MouseRegion, MouseState, PaintContext,
-<<<<<<< HEAD
-    SceneBuilder, SizeConstraint, ViewContext,
-=======
-    SceneBuilder, SizeConstraint, TypeTag, View, ViewContext,
->>>>>>> d3c7f03f
+    SceneBuilder, SizeConstraint, TypeTag, ViewContext,
 };
 use serde_json::json;
 use std::ops::Range;
 
-<<<<<<< HEAD
-pub struct MouseEventHandler<Tag: 'static, V> {
-=======
-pub struct MouseEventHandler<V: View> {
->>>>>>> d3c7f03f
+pub struct MouseEventHandler<V: 'static> {
     child: AnyElement<V>,
     region_id: usize,
     cursor_style: Option<CursorStyle>,
@@ -39,13 +31,8 @@
 
 /// Element which provides a render_child callback with a MouseState and paints a mouse
 /// region under (or above) it for easy mouse event handling.
-<<<<<<< HEAD
-impl<Tag, V: 'static> MouseEventHandler<Tag, V> {
-    pub fn for_child(child: impl Element<V>, region_id: usize) -> Self {
-=======
-impl<V: View> MouseEventHandler<V> {
+impl<V: 'static> MouseEventHandler<V> {
     pub fn for_child<Tag: 'static>(child: impl Element<V>, region_id: usize) -> Self {
->>>>>>> d3c7f03f
         Self {
             child: child.into_any(),
             region_id,
@@ -280,11 +267,7 @@
     }
 }
 
-<<<<<<< HEAD
-impl<Tag, V: 'static> Element<V> for MouseEventHandler<Tag, V> {
-=======
-impl<V: View> Element<V> for MouseEventHandler<V> {
->>>>>>> d3c7f03f
+impl<V: 'static> Element<V> for MouseEventHandler<V> {
     type LayoutState = ();
     type PaintState = ();
 
