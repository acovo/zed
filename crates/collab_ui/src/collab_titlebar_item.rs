use crate::{
    contact_notification::ContactNotification, face_pile::FacePile, toggle_deafen, toggle_mute,
    toggle_screen_sharing, LeaveCall, ToggleDeafen, ToggleMute, ToggleScreenSharing,
};
use call::{ActiveCall, ParticipantLocation, Room};
use client::{proto::PeerId, Client, ContactEventKind, SignIn, SignOut, User, UserStore};
use clock::ReplicaId;
use context_menu::{ContextMenu, ContextMenuItem};
use gpui::{
    actions,
    color::Color,
    elements::*,
    geometry::{rect::RectF, vector::vec2f, PathBuilder},
    json::{self, ToJson},
    platform::{CursorStyle, MouseButton},
<<<<<<< HEAD
    AppContext, Entity, ImageData, LayoutContext, ModelHandle, PaintContext, Subscription, View,
    ViewContext, ViewHandle, WeakViewHandle,
=======
    AppContext, Entity, ImageData, ModelHandle, Subscription, View, ViewContext, ViewHandle,
    WeakViewHandle,
>>>>>>> c3a3543e
};
use picker::PickerEvent;
use project::{Project, RepositoryEntry};
use recent_projects::{build_recent_projects, RecentProjects};
use std::{ops::Range, sync::Arc};
use theme::{AvatarStyle, Theme};
use util::ResultExt;
use vcs_menu::{build_branch_list, BranchList, OpenRecent as ToggleVcsMenu};
use workspace::{FollowNextCollaborator, Workspace, WORKSPACE_DB};

const MAX_PROJECT_NAME_LENGTH: usize = 40;
const MAX_BRANCH_NAME_LENGTH: usize = 40;

actions!(
    collab,
    [
        ToggleUserMenu,
        ToggleProjectMenu,
        SwitchBranch,
        ShareProject,
        UnshareProject,
    ]
);

pub fn init(cx: &mut AppContext) {
    cx.add_action(CollabTitlebarItem::share_project);
    cx.add_action(CollabTitlebarItem::unshare_project);
    cx.add_action(CollabTitlebarItem::toggle_user_menu);
    cx.add_action(CollabTitlebarItem::toggle_vcs_menu);
    cx.add_action(CollabTitlebarItem::toggle_project_menu);
}

pub struct CollabTitlebarItem {
    project: ModelHandle<Project>,
    user_store: ModelHandle<UserStore>,
    client: Arc<Client>,
    workspace: WeakViewHandle<Workspace>,
    branch_popover: Option<ViewHandle<BranchList>>,
    project_popover: Option<ViewHandle<recent_projects::RecentProjects>>,
    user_menu: ViewHandle<ContextMenu>,
    _subscriptions: Vec<Subscription>,
}

impl Entity for CollabTitlebarItem {
    type Event = ();
}

impl View for CollabTitlebarItem {
    fn ui_name() -> &'static str {
        "CollabTitlebarItem"
    }

    fn render(&mut self, cx: &mut ViewContext<Self>) -> AnyElement<Self> {
        let workspace = if let Some(workspace) = self.workspace.upgrade(cx) {
            workspace
        } else {
            return Empty::new().into_any();
        };

        let theme = theme::current(cx).clone();
        let mut left_container = Flex::row();
        let mut right_container = Flex::row().align_children_center();

        left_container.add_child(self.collect_title_root_names(theme.clone(), cx));

        let user = self.user_store.read(cx).current_user();
        let peer_id = self.client.peer_id();
        if let Some(((user, peer_id), room)) = user
            .as_ref()
            .zip(peer_id)
            .zip(ActiveCall::global(cx).read(cx).room().cloned())
        {
            right_container
                .add_children(self.render_in_call_share_unshare_button(&workspace, &theme, cx));
            right_container.add_child(self.render_leave_call(&theme, cx));
            let muted = room.read(cx).is_muted(cx);
            let speaking = room.read(cx).is_speaking();
            left_container.add_child(
                self.render_current_user(&workspace, &theme, &user, peer_id, muted, speaking, cx),
            );
            left_container.add_children(self.render_collaborators(&workspace, &theme, &room, cx));
            right_container.add_child(self.render_toggle_mute(&theme, &room, cx));
            right_container.add_child(self.render_toggle_deafen(&theme, &room, cx));
            right_container.add_child(self.render_toggle_screen_sharing_button(&theme, &room, cx));
        }

        let status = workspace.read(cx).client().status();
        let status = &*status.borrow();
        if matches!(status, client::Status::Connected { .. }) {
            let avatar = user.as_ref().and_then(|user| user.avatar.clone());
            right_container.add_child(self.render_user_menu_button(&theme, avatar, cx));
        } else {
            right_container.add_children(self.render_connection_status(status, cx));
            right_container.add_child(self.render_sign_in_button(&theme, cx));
            right_container.add_child(self.render_user_menu_button(&theme, None, cx));
        }

        Stack::new()
            .with_child(left_container)
            .with_child(
                Flex::row()
                    .with_child(
                        right_container.contained().with_background_color(
                            theme
                                .titlebar
                                .container
                                .background_color
                                .unwrap_or_else(|| Color::transparent_black()),
                        ),
                    )
                    .aligned()
                    .right(),
            )
            .into_any()
    }
}

impl CollabTitlebarItem {
    pub fn new(
        workspace: &Workspace,
        workspace_handle: &ViewHandle<Workspace>,
        cx: &mut ViewContext<Self>,
    ) -> Self {
        let project = workspace.project().clone();
        let user_store = workspace.app_state().user_store.clone();
        let client = workspace.app_state().client.clone();
        let active_call = ActiveCall::global(cx);
        let mut subscriptions = Vec::new();
        subscriptions.push(cx.observe(workspace_handle, |_, _, cx| cx.notify()));
        subscriptions.push(cx.observe(&project, |_, _, cx| cx.notify()));
        subscriptions.push(cx.observe(&active_call, |this, _, cx| this.active_call_changed(cx)));
        subscriptions.push(cx.observe_window_activation(|this, active, cx| {
            this.window_activation_changed(active, cx)
        }));
        subscriptions.push(cx.observe(&user_store, |_, _, cx| cx.notify()));
        subscriptions.push(
            cx.subscribe(&user_store, move |this, user_store, event, cx| {
                if let Some(workspace) = this.workspace.upgrade(cx) {
                    workspace.update(cx, |workspace, cx| {
                        if let client::Event::Contact { user, kind } = event {
                            if let ContactEventKind::Requested | ContactEventKind::Accepted = kind {
                                workspace.show_notification(user.id as usize, cx, |cx| {
                                    cx.add_view(|cx| {
                                        ContactNotification::new(
                                            user.clone(),
                                            *kind,
                                            user_store,
                                            cx,
                                        )
                                    })
                                })
                            }
                        }
                    });
                }
            }),
        );

        Self {
            workspace: workspace.weak_handle(),
            project,
            user_store,
            client,
            user_menu: cx.add_view(|cx| {
                let view_id = cx.view_id();
                let mut menu = ContextMenu::new(view_id, cx);
                menu.set_position_mode(OverlayPositionMode::Local);
                menu
            }),
            branch_popover: None,
            project_popover: None,
            _subscriptions: subscriptions,
        }
    }

    fn collect_title_root_names(
        &self,
        theme: Arc<Theme>,
        cx: &mut ViewContext<Self>,
    ) -> AnyElement<Self> {
        let project = self.project.read(cx);

        let (name, entry) = {
            let mut names_and_branches = project.visible_worktrees(cx).map(|worktree| {
                let worktree = worktree.read(cx);
                (worktree.root_name(), worktree.root_git_entry())
            });

            names_and_branches.next().unwrap_or(("", None))
        };

        let name = util::truncate_and_trailoff(name, MAX_PROJECT_NAME_LENGTH);
        let branch_prepended = entry
            .as_ref()
            .and_then(RepositoryEntry::branch)
            .map(|branch| util::truncate_and_trailoff(&branch, MAX_BRANCH_NAME_LENGTH));
        let project_style = theme.titlebar.project_menu_button.clone();
        let git_style = theme.titlebar.git_menu_button.clone();
        let item_spacing = theme.titlebar.item_spacing;

        let mut ret = Flex::row().with_child(
            Stack::new()
                .with_child(
                    MouseEventHandler::new::<ToggleProjectMenu, _>(0, cx, |mouse_state, cx| {
                        let style = project_style
                            .in_state(self.project_popover.is_some())
                            .style_for(mouse_state);
                        enum RecentProjectsTooltip {}
                        Label::new(name, style.text.clone())
                            .contained()
                            .with_style(style.container)
                            .aligned()
                            .left()
                            .with_tooltip::<RecentProjectsTooltip>(
                                0,
                                "Recent projects",
                                Some(Box::new(recent_projects::OpenRecent)),
                                theme.tooltip.clone(),
                                cx,
                            )
                            .into_any_named("title-project-name")
                    })
                    .with_cursor_style(CursorStyle::PointingHand)
                    .on_down(MouseButton::Left, move |_, this, cx| {
                        this.toggle_project_menu(&Default::default(), cx)
                    })
                    .on_click(MouseButton::Left, move |_, _, _| {}),
                )
                .with_children(self.render_project_popover_host(&theme.titlebar, cx)),
        );
        if let Some(git_branch) = branch_prepended {
            ret = ret.with_child(
                Flex::row().with_child(
                    Stack::new()
                        .with_child(
                            MouseEventHandler::new::<ToggleVcsMenu, _>(0, cx, |mouse_state, cx| {
                                enum BranchPopoverTooltip {}
                                let style = git_style
                                    .in_state(self.branch_popover.is_some())
                                    .style_for(mouse_state);
                                Label::new(git_branch, style.text.clone())
                                    .contained()
                                    .with_style(style.container.clone())
                                    .with_margin_right(item_spacing)
                                    .aligned()
                                    .left()
                                    .with_tooltip::<BranchPopoverTooltip>(
                                        0,
                                        "Recent branches",
                                        Some(Box::new(ToggleVcsMenu)),
                                        theme.tooltip.clone(),
                                        cx,
                                    )
                                    .into_any_named("title-project-branch")
                            })
                            .with_cursor_style(CursorStyle::PointingHand)
                            .on_down(MouseButton::Left, move |_, this, cx| {
                                this.toggle_vcs_menu(&Default::default(), cx)
                            })
                            .on_click(MouseButton::Left, move |_, _, _| {}),
                        )
                        .with_children(self.render_branches_popover_host(&theme.titlebar, cx)),
                ),
            )
        }
        ret.into_any()
    }

    fn window_activation_changed(&mut self, active: bool, cx: &mut ViewContext<Self>) {
        let project = if active {
            Some(self.project.clone())
        } else {
            None
        };
        ActiveCall::global(cx)
            .update(cx, |call, cx| call.set_location(project.as_ref(), cx))
            .detach_and_log_err(cx);
    }

    fn active_call_changed(&mut self, cx: &mut ViewContext<Self>) {
        cx.notify();
    }

    fn share_project(&mut self, _: &ShareProject, cx: &mut ViewContext<Self>) {
        let active_call = ActiveCall::global(cx);
        let project = self.project.clone();
        active_call
            .update(cx, |call, cx| call.share_project(project, cx))
            .detach_and_log_err(cx);
    }

    fn unshare_project(&mut self, _: &UnshareProject, cx: &mut ViewContext<Self>) {
        let active_call = ActiveCall::global(cx);
        let project = self.project.clone();
        active_call
            .update(cx, |call, cx| call.unshare_project(project, cx))
            .log_err();
    }

    pub fn toggle_user_menu(&mut self, _: &ToggleUserMenu, cx: &mut ViewContext<Self>) {
        self.user_menu.update(cx, |user_menu, cx| {
            let items = if let Some(_) = self.user_store.read(cx).current_user() {
                vec![
                    ContextMenuItem::action("Settings", zed_actions::OpenSettings),
                    ContextMenuItem::action("Theme", theme_selector::Toggle),
                    ContextMenuItem::separator(),
                    ContextMenuItem::action(
                        "Share Feedback",
                        feedback::feedback_editor::GiveFeedback,
                    ),
                    ContextMenuItem::action("Sign Out", SignOut),
                ]
            } else {
                vec![
                    ContextMenuItem::action("Settings", zed_actions::OpenSettings),
                    ContextMenuItem::action("Theme", theme_selector::Toggle),
                    ContextMenuItem::separator(),
                    ContextMenuItem::action(
                        "Share Feedback",
                        feedback::feedback_editor::GiveFeedback,
                    ),
                ]
            };
            user_menu.toggle(Default::default(), AnchorCorner::TopRight, items, cx);
        });
    }

    fn render_branches_popover_host<'a>(
        &'a self,
        _theme: &'a theme::Titlebar,
        cx: &'a mut ViewContext<Self>,
    ) -> Option<AnyElement<Self>> {
        self.branch_popover.as_ref().map(|child| {
            let theme = theme::current(cx).clone();
            let child = ChildView::new(child, cx);
            let child = MouseEventHandler::new::<BranchList, _>(0, cx, |_, _| {
                child
                    .flex(1., true)
                    .contained()
                    .constrained()
                    .with_width(theme.titlebar.menu.width)
                    .with_height(theme.titlebar.menu.height)
            })
            .on_click(MouseButton::Left, |_, _, _| {})
            .on_down_out(MouseButton::Left, move |_, this, cx| {
                this.branch_popover.take();
                cx.emit(());
                cx.notify();
            })
            .contained()
            .into_any();

            Overlay::new(child)
                .with_fit_mode(OverlayFitMode::SwitchAnchor)
                .with_anchor_corner(AnchorCorner::TopLeft)
                .with_z_index(999)
                .aligned()
                .bottom()
                .left()
                .into_any()
        })
    }

    fn render_project_popover_host<'a>(
        &'a self,
        _theme: &'a theme::Titlebar,
        cx: &'a mut ViewContext<Self>,
    ) -> Option<AnyElement<Self>> {
        self.project_popover.as_ref().map(|child| {
            let theme = theme::current(cx).clone();
            let child = ChildView::new(child, cx);
            let child = MouseEventHandler::new::<RecentProjects, _>(0, cx, |_, _| {
                child
                    .flex(1., true)
                    .contained()
                    .constrained()
                    .with_width(theme.titlebar.menu.width)
                    .with_height(theme.titlebar.menu.height)
            })
            .on_click(MouseButton::Left, |_, _, _| {})
            .on_down_out(MouseButton::Left, move |_, this, cx| {
                this.project_popover.take();
                cx.emit(());
                cx.notify();
            })
            .into_any();

            Overlay::new(child)
                .with_fit_mode(OverlayFitMode::SwitchAnchor)
                .with_anchor_corner(AnchorCorner::TopLeft)
                .with_z_index(999)
                .aligned()
                .bottom()
                .left()
                .into_any()
        })
    }

    pub fn toggle_vcs_menu(&mut self, _: &ToggleVcsMenu, cx: &mut ViewContext<Self>) {
        if self.branch_popover.take().is_none() {
            if let Some(workspace) = self.workspace.upgrade(cx) {
                let view = cx.add_view(|cx| build_branch_list(workspace, cx));
                cx.subscribe(&view, |this, _, event, cx| {
                    match event {
                        PickerEvent::Dismiss => {
                            this.branch_popover = None;
                        }
                    }

                    cx.notify();
                })
                .detach();
                self.project_popover.take();
                cx.focus(&view);
                self.branch_popover = Some(view);
            }
        }

        cx.notify();
    }

    pub fn toggle_project_menu(&mut self, _: &ToggleProjectMenu, cx: &mut ViewContext<Self>) {
        let workspace = self.workspace.clone();
        if self.project_popover.take().is_none() {
            cx.spawn(|this, mut cx| async move {
                let workspaces = WORKSPACE_DB
                    .recent_workspaces_on_disk()
                    .await
                    .unwrap_or_default()
                    .into_iter()
                    .map(|(_, location)| location)
                    .collect();

                let workspace = workspace.clone();
                this.update(&mut cx, move |this, cx| {
                    let view = cx.add_view(|cx| build_recent_projects(workspace, workspaces, cx));

                    cx.subscribe(&view, |this, _, event, cx| {
                        match event {
                            PickerEvent::Dismiss => {
                                this.project_popover = None;
                            }
                        }

                        cx.notify();
                    })
                    .detach();
                    cx.focus(&view);
                    this.branch_popover.take();
                    this.project_popover = Some(view);
                    cx.notify();
                })
                .log_err();
            })
            .detach();
        }
        cx.notify();
    }

    fn render_toggle_screen_sharing_button(
        &self,
        theme: &Theme,
        room: &ModelHandle<Room>,
        cx: &mut ViewContext<Self>,
    ) -> AnyElement<Self> {
        let icon;
        let tooltip;
        if room.read(cx).is_screen_sharing() {
            icon = "icons/radix/desktop.svg";
            tooltip = "Stop Sharing Screen"
        } else {
            icon = "icons/radix/desktop.svg";
            tooltip = "Share Screen";
        }

        let active = room.read(cx).is_screen_sharing();
        let titlebar = &theme.titlebar;
        MouseEventHandler::new::<ToggleScreenSharing, _>(0, cx, |state, _| {
            let style = titlebar
                .screen_share_button
                .in_state(active)
                .style_for(state);

            Svg::new(icon)
                .with_color(style.color)
                .constrained()
                .with_width(style.icon_width)
                .aligned()
                .constrained()
                .with_width(style.button_width)
                .with_height(style.button_width)
                .contained()
                .with_style(style.container)
        })
        .with_cursor_style(CursorStyle::PointingHand)
        .on_click(MouseButton::Left, move |_, _, cx| {
            toggle_screen_sharing(&Default::default(), cx)
        })
        .with_tooltip::<ToggleScreenSharing>(
            0,
            tooltip,
            Some(Box::new(ToggleScreenSharing)),
            theme.tooltip.clone(),
            cx,
        )
        .aligned()
        .into_any()
    }
    fn render_toggle_mute(
        &self,
        theme: &Theme,
        room: &ModelHandle<Room>,
        cx: &mut ViewContext<Self>,
    ) -> AnyElement<Self> {
        let icon;
        let tooltip;
        let is_muted = room.read(cx).is_muted(cx);
        if is_muted {
            icon = "icons/radix/mic-mute.svg";
            tooltip = "Unmute microphone";
        } else {
            icon = "icons/radix/mic.svg";
            tooltip = "Mute microphone";
        }

        let titlebar = &theme.titlebar;
        MouseEventHandler::new::<ToggleMute, _>(0, cx, |state, _| {
            let style = titlebar
                .toggle_microphone_button
                .in_state(is_muted)
                .style_for(state);
            let image = Svg::new(icon)
                .with_color(style.color)
                .constrained()
                .with_width(style.icon_width)
                .aligned()
                .constrained()
                .with_width(style.button_width)
                .with_height(style.button_width)
                .contained()
                .with_style(style.container);
            if let Some(color) = style.container.background_color {
                image.with_background_color(color)
            } else {
                image
            }
        })
        .with_cursor_style(CursorStyle::PointingHand)
        .on_click(MouseButton::Left, move |_, _, cx| {
            toggle_mute(&Default::default(), cx)
        })
        .with_tooltip::<ToggleMute>(
            0,
            tooltip,
            Some(Box::new(ToggleMute)),
            theme.tooltip.clone(),
            cx,
        )
        .aligned()
        .into_any()
    }
    fn render_toggle_deafen(
        &self,
        theme: &Theme,
        room: &ModelHandle<Room>,
        cx: &mut ViewContext<Self>,
    ) -> AnyElement<Self> {
        let icon;
        let tooltip;
        let is_deafened = room.read(cx).is_deafened().unwrap_or(false);
        if is_deafened {
            icon = "icons/radix/speaker-off.svg";
            tooltip = "Unmute speakers";
        } else {
            icon = "icons/radix/speaker-loud.svg";
            tooltip = "Mute speakers";
        }

        let titlebar = &theme.titlebar;
        MouseEventHandler::new::<ToggleDeafen, _>(0, cx, |state, _| {
            let style = titlebar
                .toggle_speakers_button
                .in_state(is_deafened)
                .style_for(state);
            Svg::new(icon)
                .with_color(style.color)
                .constrained()
                .with_width(style.icon_width)
                .aligned()
                .constrained()
                .with_width(style.button_width)
                .with_height(style.button_width)
                .contained()
                .with_style(style.container)
        })
        .with_cursor_style(CursorStyle::PointingHand)
        .on_click(MouseButton::Left, move |_, _, cx| {
            toggle_deafen(&Default::default(), cx)
        })
        .with_tooltip::<ToggleDeafen>(
            0,
            tooltip,
            Some(Box::new(ToggleDeafen)),
            theme.tooltip.clone(),
            cx,
        )
        .aligned()
        .into_any()
    }
    fn render_leave_call(&self, theme: &Theme, cx: &mut ViewContext<Self>) -> AnyElement<Self> {
        let icon = "icons/radix/exit.svg";
        let tooltip = "Leave call";

        let titlebar = &theme.titlebar;
        MouseEventHandler::new::<LeaveCall, _>(0, cx, |state, _| {
            let style = titlebar.leave_call_button.style_for(state);
            Svg::new(icon)
                .with_color(style.color)
                .constrained()
                .with_width(style.icon_width)
                .aligned()
                .constrained()
                .with_width(style.button_width)
                .with_height(style.button_width)
                .contained()
                .with_style(style.container)
        })
        .with_cursor_style(CursorStyle::PointingHand)
        .on_click(MouseButton::Left, move |_, _, cx| {
            ActiveCall::global(cx)
                .update(cx, |call, cx| call.hang_up(cx))
                .detach_and_log_err(cx);
        })
        .with_tooltip::<LeaveCall>(
            0,
            tooltip,
            Some(Box::new(LeaveCall)),
            theme.tooltip.clone(),
            cx,
        )
        .aligned()
        .into_any()
    }
    fn render_in_call_share_unshare_button(
        &self,
        workspace: &ViewHandle<Workspace>,
        theme: &Theme,
        cx: &mut ViewContext<Self>,
    ) -> Option<AnyElement<Self>> {
        let project = workspace.read(cx).project();
        if project.read(cx).is_remote() {
            return None;
        }

        let is_shared = project.read(cx).is_shared();
        let label = if is_shared { "Stop Sharing" } else { "Share" };
        let tooltip = if is_shared {
            "Stop sharing project with call participants"
        } else {
            "Share project with call participants"
        };

        let titlebar = &theme.titlebar;

        enum ShareUnshare {}
        Some(
            Stack::new()
                .with_child(
                    MouseEventHandler::new::<ShareUnshare, _>(0, cx, |state, _| {
                        //TODO: Ensure this button has consistent width for both text variations
                        let style = titlebar.share_button.inactive_state().style_for(state);
                        Label::new(label, style.text.clone())
                            .contained()
                            .with_style(style.container)
                    })
                    .with_cursor_style(CursorStyle::PointingHand)
                    .on_click(MouseButton::Left, move |_, this, cx| {
                        if is_shared {
                            this.unshare_project(&Default::default(), cx);
                        } else {
                            this.share_project(&Default::default(), cx);
                        }
                    })
                    .with_tooltip::<ShareUnshare>(
                        0,
                        tooltip.to_owned(),
                        None,
                        theme.tooltip.clone(),
                        cx,
                    ),
                )
                .aligned()
                .contained()
                .with_margin_left(theme.titlebar.item_spacing)
                .into_any(),
        )
    }

    fn render_user_menu_button(
        &self,
        theme: &Theme,
        avatar: Option<Arc<ImageData>>,
        cx: &mut ViewContext<Self>,
    ) -> AnyElement<Self> {
        let tooltip = theme.tooltip.clone();
        let user_menu_button_style = if avatar.is_some() {
            &theme.titlebar.user_menu.user_menu_button_online
        } else {
            &theme.titlebar.user_menu.user_menu_button_offline
        };

        let avatar_style = &user_menu_button_style.avatar;
        Stack::new()
            .with_child(
                MouseEventHandler::new::<ToggleUserMenu, _>(0, cx, |state, _| {
                    let style = user_menu_button_style
                        .user_menu
                        .inactive_state()
                        .style_for(state);

                    let mut dropdown = Flex::row().align_children_center();

                    if let Some(avatar_img) = avatar {
                        dropdown = dropdown.with_child(Self::render_face(
                            avatar_img,
                            *avatar_style,
                            Color::transparent_black(),
                            None,
                        ));
                    };

                    dropdown
                        .with_child(
                            Svg::new("icons/caret_down_8.svg")
                                .with_color(user_menu_button_style.icon.color)
                                .constrained()
                                .with_width(user_menu_button_style.icon.width)
                                .contained()
                                .into_any(),
                        )
                        .aligned()
                        .constrained()
                        .with_height(style.width)
                        .contained()
                        .with_style(style.container)
                        .into_any()
                })
                .with_cursor_style(CursorStyle::PointingHand)
                .on_down(MouseButton::Left, move |_, this, cx| {
                    this.user_menu.update(cx, |menu, _| menu.delay_cancel());
                })
                .on_click(MouseButton::Left, move |_, this, cx| {
                    this.toggle_user_menu(&Default::default(), cx)
                })
                .with_tooltip::<ToggleUserMenu>(
                    0,
                    "Toggle User Menu".to_owned(),
                    Some(Box::new(ToggleUserMenu)),
                    tooltip,
                    cx,
                )
                .contained(),
            )
            .with_child(
                ChildView::new(&self.user_menu, cx)
                    .aligned()
                    .bottom()
                    .right(),
            )
            .into_any()
    }

    fn render_sign_in_button(&self, theme: &Theme, cx: &mut ViewContext<Self>) -> AnyElement<Self> {
        let titlebar = &theme.titlebar;
        MouseEventHandler::new::<SignIn, _>(0, cx, |state, _| {
            let style = titlebar.sign_in_button.inactive_state().style_for(state);
            Label::new("Sign In", style.text.clone())
                .contained()
                .with_style(style.container)
        })
        .with_cursor_style(CursorStyle::PointingHand)
        .on_click(MouseButton::Left, move |_, this, cx| {
            let client = this.client.clone();
            cx.app_context()
                .spawn(|cx| async move { client.authenticate_and_connect(true, &cx).await })
                .detach_and_log_err(cx);
        })
        .into_any()
    }

    fn render_collaborators(
        &self,
        workspace: &ViewHandle<Workspace>,
        theme: &Theme,
        room: &ModelHandle<Room>,
        cx: &mut ViewContext<Self>,
    ) -> Vec<Container<Self>> {
        let mut participants = room
            .read(cx)
            .remote_participants()
            .values()
            .cloned()
            .collect::<Vec<_>>();
        participants.sort_by_cached_key(|p| p.user.github_login.clone());

        participants
            .into_iter()
            .filter_map(|participant| {
                let project = workspace.read(cx).project().read(cx);
                let replica_id = project
                    .collaborators()
                    .get(&participant.peer_id)
                    .map(|collaborator| collaborator.replica_id);
                let user = participant.user.clone();
                Some(
                    Container::new(self.render_face_pile(
                        &user,
                        replica_id,
                        participant.peer_id,
                        Some(participant.location),
                        participant.muted,
                        participant.speaking,
                        workspace,
                        theme,
                        cx,
                    ))
                    .with_margin_right(theme.titlebar.face_pile_spacing),
                )
            })
            .collect()
    }

    fn render_current_user(
        &self,
        workspace: &ViewHandle<Workspace>,
        theme: &Theme,
        user: &Arc<User>,
        peer_id: PeerId,
        muted: bool,
        speaking: bool,
        cx: &mut ViewContext<Self>,
    ) -> AnyElement<Self> {
        let replica_id = workspace.read(cx).project().read(cx).replica_id();

        Container::new(self.render_face_pile(
            user,
            Some(replica_id),
            peer_id,
            None,
            muted,
            speaking,
            workspace,
            theme,
            cx,
        ))
        .with_margin_right(theme.titlebar.item_spacing)
        .into_any()
    }

    fn render_face_pile(
        &self,
        user: &User,
        replica_id: Option<ReplicaId>,
        peer_id: PeerId,
        location: Option<ParticipantLocation>,
        muted: bool,
        speaking: bool,
        workspace: &ViewHandle<Workspace>,
        theme: &Theme,
        cx: &mut ViewContext<Self>,
    ) -> AnyElement<Self> {
        let project_id = workspace.read(cx).project().read(cx).remote_id();
        let room = ActiveCall::global(cx).read(cx).room();
        let is_being_followed = workspace.read(cx).is_being_followed(peer_id);
        let followed_by_self = room
            .and_then(|room| {
                Some(
                    is_being_followed
                        && room
                            .read(cx)
                            .followers_for(peer_id, project_id?)
                            .iter()
                            .any(|&follower| {
                                Some(follower) == workspace.read(cx).client().peer_id()
                            }),
                )
            })
            .unwrap_or(false);

        let leader_style = theme.titlebar.leader_avatar;
        let follower_style = theme.titlebar.follower_avatar;

        let microphone_state = if muted {
            Some(theme.titlebar.muted)
        } else if speaking {
            Some(theme.titlebar.speaking)
        } else {
            None
        };

        let mut background_color = theme
            .titlebar
            .container
            .background_color
            .unwrap_or_default();

        if let Some(replica_id) = replica_id {
            if followed_by_self {
                let selection = theme.editor.replica_selection_style(replica_id).selection;
                background_color = Color::blend(selection, background_color);
                background_color.a = 255;
            }
        }

        let mut content = Stack::new()
            .with_children(user.avatar.as_ref().map(|avatar| {
                let face_pile = FacePile::new(theme.titlebar.follower_avatar_overlap)
                    .with_child(Self::render_face(
                        avatar.clone(),
                        Self::location_style(workspace, location, leader_style, cx),
                        background_color,
                        microphone_state,
                    ))
                    .with_children(
                        (|| {
                            let project_id = project_id?;
                            let room = room?.read(cx);
                            let followers = room.followers_for(peer_id, project_id);

                            Some(followers.into_iter().flat_map(|&follower| {
                                let remote_participant =
                                    room.remote_participant_for_peer_id(follower);

                                let avatar = remote_participant
                                    .and_then(|p| p.user.avatar.clone())
                                    .or_else(|| {
                                        if follower == workspace.read(cx).client().peer_id()? {
                                            workspace
                                                .read(cx)
                                                .user_store()
                                                .read(cx)
                                                .current_user()?
                                                .avatar
                                                .clone()
                                        } else {
                                            None
                                        }
                                    })?;

                                Some(Self::render_face(
                                    avatar.clone(),
                                    follower_style,
                                    background_color,
                                    None,
                                ))
                            }))
                        })()
                        .into_iter()
                        .flatten(),
                    );

                let mut container = face_pile
                    .contained()
                    .with_style(theme.titlebar.leader_selection);

                if let Some(replica_id) = replica_id {
                    if followed_by_self {
                        let color = theme.editor.replica_selection_style(replica_id).selection;
                        container = container.with_background_color(color);
                    }
                }

                container
            }))
            .with_children((|| {
                let replica_id = replica_id?;
                let color = theme.editor.replica_selection_style(replica_id).cursor;
                Some(
                    AvatarRibbon::new(color)
                        .constrained()
                        .with_width(theme.titlebar.avatar_ribbon.width)
                        .with_height(theme.titlebar.avatar_ribbon.height)
                        .aligned()
                        .bottom(),
                )
            })())
            .into_any();

        if let Some(location) = location {
            if let Some(replica_id) = replica_id {
                enum ToggleFollow {}

                content = MouseEventHandler::new::<ToggleFollow, _>(
                    replica_id.into(),
                    cx,
                    move |_, _| content,
                )
                .with_cursor_style(CursorStyle::PointingHand)
                .on_click(MouseButton::Left, move |_, item, cx| {
                    if let Some(workspace) = item.workspace.upgrade(cx) {
                        if let Some(task) = workspace
                            .update(cx, |workspace, cx| workspace.toggle_follow(peer_id, cx))
                        {
                            task.detach_and_log_err(cx);
                        }
                    }
                })
                .with_tooltip::<ToggleFollow>(
                    peer_id.as_u64() as usize,
                    if is_being_followed {
                        format!("Unfollow {}", user.github_login)
                    } else {
                        format!("Follow {}", user.github_login)
                    },
                    Some(Box::new(FollowNextCollaborator)),
                    theme.tooltip.clone(),
                    cx,
                )
                .into_any();
            } else if let ParticipantLocation::SharedProject { project_id } = location {
                enum JoinProject {}

                let user_id = user.id;
                content = MouseEventHandler::new::<JoinProject, _>(
                    peer_id.as_u64() as usize,
                    cx,
                    move |_, _| content,
                )
                .with_cursor_style(CursorStyle::PointingHand)
                .on_click(MouseButton::Left, move |_, this, cx| {
                    if let Some(workspace) = this.workspace.upgrade(cx) {
                        let app_state = workspace.read(cx).app_state().clone();
                        workspace::join_remote_project(project_id, user_id, app_state, cx)
                            .detach_and_log_err(cx);
                    }
                })
                .with_tooltip::<JoinProject>(
                    peer_id.as_u64() as usize,
                    format!("Follow {} into external project", user.github_login),
                    Some(Box::new(FollowNextCollaborator)),
                    theme.tooltip.clone(),
                    cx,
                )
                .into_any();
            }
        }
        content
    }

    fn location_style(
        workspace: &ViewHandle<Workspace>,
        location: Option<ParticipantLocation>,
        mut style: AvatarStyle,
        cx: &ViewContext<Self>,
    ) -> AvatarStyle {
        if let Some(location) = location {
            if let ParticipantLocation::SharedProject { project_id } = location {
                if Some(project_id) != workspace.read(cx).project().read(cx).remote_id() {
                    style.image.grayscale = true;
                }
            } else {
                style.image.grayscale = true;
            }
        }

        style
    }

    fn render_face<V: 'static>(
        avatar: Arc<ImageData>,
        avatar_style: AvatarStyle,
        background_color: Color,
        microphone_state: Option<Color>,
    ) -> AnyElement<V> {
        Image::from_data(avatar)
            .with_style(avatar_style.image)
            .aligned()
            .contained()
            .with_background_color(microphone_state.unwrap_or(background_color))
            .with_corner_radius(avatar_style.outer_corner_radius)
            .constrained()
            .with_width(avatar_style.outer_width)
            .with_height(avatar_style.outer_width)
            .aligned()
            .into_any()
    }

    fn render_connection_status(
        &self,
        status: &client::Status,
        cx: &mut ViewContext<Self>,
    ) -> Option<AnyElement<Self>> {
        enum ConnectionStatusButton {}

        let theme = &theme::current(cx).clone();
        match status {
            client::Status::ConnectionError
            | client::Status::ConnectionLost
            | client::Status::Reauthenticating { .. }
            | client::Status::Reconnecting { .. }
            | client::Status::ReconnectionError { .. } => Some(
                Svg::new("icons/cloud_slash_12.svg")
                    .with_color(theme.titlebar.offline_icon.color)
                    .constrained()
                    .with_width(theme.titlebar.offline_icon.width)
                    .aligned()
                    .contained()
                    .with_style(theme.titlebar.offline_icon.container)
                    .into_any(),
            ),
            client::Status::UpgradeRequired => Some(
                MouseEventHandler::new::<ConnectionStatusButton, _>(0, cx, |_, _| {
                    Label::new(
                        "Please update Zed to collaborate",
                        theme.titlebar.outdated_warning.text.clone(),
                    )
                    .contained()
                    .with_style(theme.titlebar.outdated_warning.container)
                    .aligned()
                })
                .with_cursor_style(CursorStyle::PointingHand)
                .on_click(MouseButton::Left, |_, _, cx| {
                    auto_update::check(&Default::default(), cx);
                })
                .into_any(),
            ),
            _ => None,
        }
    }
}

pub struct AvatarRibbon {
    color: Color,
}

impl AvatarRibbon {
    pub fn new(color: Color) -> AvatarRibbon {
        AvatarRibbon { color }
    }
}

impl Element<CollabTitlebarItem> for AvatarRibbon {
    type LayoutState = ();

    type PaintState = ();

    fn layout(
        &mut self,
        constraint: gpui::SizeConstraint,
        _: &mut CollabTitlebarItem,
        _: &mut ViewContext<CollabTitlebarItem>,
    ) -> (gpui::geometry::vector::Vector2F, Self::LayoutState) {
        (constraint.max, ())
    }

    fn paint(
        &mut self,
        bounds: RectF,
        _: RectF,
        _: &mut Self::LayoutState,
        _: &mut CollabTitlebarItem,
<<<<<<< HEAD
        cx: &mut PaintContext<CollabTitlebarItem>,
=======
        cx: &mut ViewContext<CollabTitlebarItem>,
>>>>>>> c3a3543e
    ) -> Self::PaintState {
        let mut path = PathBuilder::new();
        path.reset(bounds.lower_left());
        path.curve_to(
            bounds.origin() + vec2f(bounds.height(), 0.),
            bounds.origin(),
        );
        path.line_to(bounds.upper_right() - vec2f(bounds.height(), 0.));
        path.curve_to(bounds.lower_right(), bounds.upper_right());
        path.line_to(bounds.lower_left());
        cx.scene().push_path(path.build(self.color, None));
    }

    fn rect_for_text_range(
        &self,
        _: Range<usize>,
        _: RectF,
        _: RectF,
        _: &Self::LayoutState,
        _: &Self::PaintState,
        _: &CollabTitlebarItem,
        _: &ViewContext<CollabTitlebarItem>,
    ) -> Option<RectF> {
        None
    }

    fn debug(
        &self,
        bounds: RectF,
        _: &Self::LayoutState,
        _: &Self::PaintState,
        _: &CollabTitlebarItem,
        _: &ViewContext<CollabTitlebarItem>,
    ) -> gpui::json::Value {
        json::json!({
            "type": "AvatarRibbon",
            "bounds": bounds.to_json(),
            "color": self.color.to_json(),
        })
    }
}<|MERGE_RESOLUTION|>--- conflicted
+++ resolved
@@ -13,13 +13,8 @@
     geometry::{rect::RectF, vector::vec2f, PathBuilder},
     json::{self, ToJson},
     platform::{CursorStyle, MouseButton},
-<<<<<<< HEAD
-    AppContext, Entity, ImageData, LayoutContext, ModelHandle, PaintContext, Subscription, View,
-    ViewContext, ViewHandle, WeakViewHandle,
-=======
     AppContext, Entity, ImageData, ModelHandle, Subscription, View, ViewContext, ViewHandle,
     WeakViewHandle,
->>>>>>> c3a3543e
 };
 use picker::PickerEvent;
 use project::{Project, RepositoryEntry};
@@ -1181,11 +1176,7 @@
         _: RectF,
         _: &mut Self::LayoutState,
         _: &mut CollabTitlebarItem,
-<<<<<<< HEAD
-        cx: &mut PaintContext<CollabTitlebarItem>,
-=======
         cx: &mut ViewContext<CollabTitlebarItem>,
->>>>>>> c3a3543e
     ) -> Self::PaintState {
         let mut path = PathBuilder::new();
         path.reset(bounds.lower_left());
