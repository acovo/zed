[
  // Standard Linux bindings
  {
    "bindings": {
      "up": "menu::SelectPrev",
      "pageup": "menu::SelectFirst",
      "shift-pageup": "menu::SelectFirst",
      "ctrl-p": "menu::SelectPrev",
      "down": "menu::SelectNext",
      "pagedown": "menu::SelectLast",
      "shift-pagedown": "menu::SelectFirst",
      "ctrl-n": "menu::SelectNext",
      "enter": "menu::Confirm",
      "ctrl-enter": "menu::SecondaryConfirm",
      "escape": "menu::Cancel",
      "ctrl-escape": "menu::Cancel",
      "ctrl-c": "menu::Cancel",
      "shift-enter": "picker::UseSelectedQuery",
      "alt-enter": ["picker::ConfirmInput", { "secondary": false }],
      "ctrl-alt-enter": ["picker::ConfirmInput", { "secondary": true }],
      "ctrl-shift-w": "workspace::CloseWindow",
      "shift-escape": "workspace::ToggleZoom",
      "ctrl-o": "workspace::Open",
      "ctrl-=": "zed::IncreaseBufferFontSize",
      "ctrl-+": "zed::IncreaseBufferFontSize",
      "ctrl--": "zed::DecreaseBufferFontSize",
      "ctrl-0": "zed::ResetBufferFontSize",
      "ctrl-,": "zed::OpenSettings",
      "ctrl-q": "zed::Quit",
      "f11": "zed::ToggleFullScreen"
    }
  },
  {
    "context": "Editor",
    "bindings": {
      "escape": "editor::Cancel",
      "backspace": "editor::Backspace",
      "shift-backspace": "editor::Backspace",
      "delete": "editor::Delete",
      "ctrl-d": "editor::Delete",
      "tab": "editor::Tab",
      "shift-tab": "editor::TabPrev",
      "ctrl-k": "editor::CutToEndOfLine",
      "ctrl-t": "editor::Transpose",
      "ctrl-backspace": "editor::DeleteToPreviousWordStart",
      "ctrl-delete": "editor::DeleteToNextWordEnd",
      "ctrl-x": "editor::Cut",
      "ctrl-insert": "editor::Copy",
      "ctrl-c": "editor::Copy",
      "shift-insert": "editor::Paste",
      "ctrl-v": "editor::Paste",
      "ctrl-y": "editor::Redo",
      "ctrl-z": "editor::Undo",
      "ctrl-shift-z": "editor::Redo",
      "up": "editor::MoveUp",
      "ctrl-up": "editor::LineUp",
      "ctrl-down": "editor::LineDown",
      "pageup": "editor::PageUp",
      "shift-pageup": "editor::SelectPageUp",
      "home": "editor::MoveToBeginningOfLine",
      "down": "editor::MoveDown",
      "pagedown": "editor::PageDown",
      "shift-pagedown": "editor::SelectPageDown",
      "end": "editor::MoveToEndOfLine",
      "left": "editor::MoveLeft",
      "right": "editor::MoveRight",
      "ctrl-left": "editor::MoveToPreviousWordStart",
      "ctrl-right": "editor::MoveToNextWordEnd",
      "ctrl-home": "editor::MoveToBeginning",
      "ctrl-end": "editor::MoveToEnd",
      "shift-up": "editor::SelectUp",
      "shift-down": "editor::SelectDown",
      "shift-left": "editor::SelectLeft",
      "shift-right": "editor::SelectRight",
      "ctrl-shift-left": "editor::SelectToPreviousWordStart",
      "ctrl-shift-right": "editor::SelectToNextWordEnd",
      "ctrl-shift-up": "editor::AddSelectionAbove",
      "ctrl-shift-down": "editor::AddSelectionBelow",
      "ctrl-shift-home": "editor::SelectToBeginning",
      "ctrl-shift-end": "editor::SelectToEnd",
      "ctrl-a": "editor::SelectAll",
      "ctrl-l": "editor::SelectLine",
      "ctrl-shift-i": "editor::Format",
      // "cmd-shift-left": [
      //   "editor::SelectToBeginningOfLine",
      //   {
      //     "stop_at_soft_wraps": true
      //   }
      // ],
      "shift-home": [
        "editor::SelectToBeginningOfLine",
        {
          "stop_at_soft_wraps": true
        }
      ],
      // "ctrl-shift-a": [
      //   "editor::SelectToBeginningOfLine",
      //   {
      //     "stop_at_soft_wraps": true
      //   }
      // ],
      // "cmd-shift-right": [
      //   "editor::SelectToEndOfLine",
      //   {
      //     "stop_at_soft_wraps": true
      //   }
      // ],
      "shift-end": [
        "editor::SelectToEndOfLine",
        {
          "stop_at_soft_wraps": true
        }
      ],
      // "ctrl-shift-e": [
      //   "editor::SelectToEndOfLine",
      //   {
      //     "stop_at_soft_wraps": true
      //   }
      // ],
      // "alt-v": [
      //   "editor::MovePageUp",
      //   {
      //     "center_cursor": true
      //   }
      // ],
      "ctrl-alt-space": "editor::ShowCharacterPalette",
      "ctrl-;": "editor::ToggleLineNumbers",
      "ctrl-k ctrl-r": "editor::RevertSelectedHunks",
      "ctrl-'": "editor::ToggleHunkDiff",
      "ctrl-\"": "editor::ExpandAllHunkDiffs",
      "ctrl-alt-g b": "editor::ToggleGitBlame"
    }
  },
  {
    "context": "Editor && mode == full",
    "bindings": {
      "enter": "editor::Newline",
      "shift-enter": "editor::Newline",
      "ctrl-shift-enter": "editor::NewlineBelow",
      "ctrl-enter": "editor::NewlineAbove",
      "alt-z": "editor::ToggleSoftWrap",
      "ctrl-f": "buffer_search::Deploy",
      "ctrl-h": [
        "buffer_search::Deploy",
        {
          "replace_enabled": true
        }
      ],
      // "cmd-e": [
      //   "buffer_search::Deploy",
      //   {
      //     "focus": false
      //   }
      // ],
      "ctrl->": "assistant::QuoteSelection",
<<<<<<< HEAD
      "ctrl-<": "assistant::InsertSelection"
=======
      "ctrl-alt-e": "editor::SelectEnclosingSymbol"
>>>>>>> d044dc84
    }
  },
  {
    "context": "Editor && mode == full && inline_completion",
    "bindings": {
      "alt-]": "editor::NextInlineCompletion",
      "alt-[": "editor::PreviousInlineCompletion",
      "alt-right": "editor::AcceptPartialInlineCompletion"
    }
  },
  {
    "context": "Editor && !inline_completion",
    "bindings": {
      "alt-\\": "editor::ShowInlineCompletion"
    }
  },
  {
    "context": "Editor && mode == auto_height",
    "bindings": {
      "ctrl-enter": "editor::Newline",
      "shift-enter": "editor::Newline",
      "ctrl-shift-enter": "editor::NewlineBelow"
    }
  },
  {
    "context": "Markdown",
    "bindings": {
      "ctrl-c": "markdown::Copy"
    }
  },
  {
    "context": "AssistantPanel",
    "bindings": {
      "ctrl-g": "search::SelectNextMatch",
      "ctrl-shift-g": "search::SelectPrevMatch",
      "alt-m": "assistant::ToggleModelSelector"
    }
  },
  {
    "context": "PromptLibrary",
    "bindings": {
      "ctrl-n": "prompt_library::NewPrompt",
      "ctrl-shift-s": "prompt_library::ToggleDefaultPrompt"
    }
  },
  {
    "context": "BufferSearchBar",
    "bindings": {
      "escape": "buffer_search::Dismiss",
      "tab": "buffer_search::FocusEditor",
      "enter": "search::SelectNextMatch",
      "shift-enter": "search::SelectPrevMatch",
      "alt-enter": "search::SelectAllMatches",
      "ctrl-f": "search::FocusSearch",
      "ctrl-h": "search::ToggleReplace",
      "ctrl-l": "search::ToggleSelection"
    }
  },
  {
    "context": "BufferSearchBar && in_replace",
    "bindings": {
      "enter": "search::ReplaceNext",
      "ctrl-enter": "search::ReplaceAll"
    }
  },
  {
    "context": "BufferSearchBar && !in_replace > Editor",
    "bindings": {
      "up": "search::PreviousHistoryQuery",
      "down": "search::NextHistoryQuery"
    }
  },
  {
    "context": "ProjectSearchBar",
    "bindings": {
      "escape": "project_search::ToggleFocus",
      "ctrl-shift-f": "search::FocusSearch",
      "ctrl-shift-h": "search::ToggleReplace",
      "alt-ctrl-g": "search::ToggleRegex",
      "alt-ctrl-x": "search::ToggleRegex"
    }
  },
  {
    "context": "ProjectSearchBar > Editor",
    "bindings": {
      "up": "search::PreviousHistoryQuery",
      "down": "search::NextHistoryQuery"
    }
  },
  {
    "context": "ProjectSearchBar && in_replace",
    "bindings": {
      "enter": "search::ReplaceNext",
      "ctrl-alt-enter": "search::ReplaceAll"
    }
  },
  {
    "context": "ProjectSearchView",
    "bindings": {
      "escape": "project_search::ToggleFocus",
      "ctrl-shift-h": "search::ToggleReplace",
      "alt-ctrl-g": "search::ToggleRegex",
      "alt-ctrl-x": "search::ToggleRegex"
    }
  },
  {
    "context": "Pane",
    "bindings": {
      "ctrl-pageup": "pane::ActivatePrevItem",
      "ctrl-pagedown": "pane::ActivateNextItem",
      "ctrl-w": "pane::CloseActiveItem",
      "alt-ctrl-t": "pane::CloseInactiveItems",
      "alt-ctrl-shift-w": "workspace::CloseInactiveTabsAndPanes",
      "ctrl-k u": "pane::CloseCleanItems",
      "ctrl-k w": "pane::CloseAllItems",
      "ctrl-shift-f": "project_search::ToggleFocus",
      "ctrl-alt-g": "search::SelectNextMatch",
      "ctrl-alt-shift-g": "search::SelectPrevMatch",
      "ctrl-alt-shift-h": "search::ToggleReplace",
      "ctrl-alt-shift-l": "search::ToggleSelection",
      "alt-enter": "search::SelectAllMatches",
      "alt-c": "search::ToggleCaseSensitive",
      "alt-w": "search::ToggleWholeWord",
      "alt-r": "search::ToggleRegex",
      "alt-ctrl-f": "project_search::ToggleFilters",
      "ctrl-alt-shift-r": "search::ToggleRegex",
      "ctrl-alt-shift-x": "search::ToggleRegex"
    }
  },
  {
    "context": "Terminal",
    "bindings": {
      "ctrl-w": ["terminal::SendKeystroke", "ctrl-w"],
      "ctrl-e": ["terminal::SendKeystroke", "ctrl-e"]
    }
  },
  // Bindings from VS Code
  {
    "context": "Editor",
    "bindings": {
      "ctrl-[": "editor::Outdent",
      "ctrl-]": "editor::Indent",
      "shift-alt-up": "editor::AddSelectionAbove",
      "shift-alt-down": "editor::AddSelectionBelow",
      "ctrl-shift-k": "editor::DeleteLine",
      "alt-up": "editor::MoveLineUp",
      "alt-down": "editor::MoveLineDown",
      "ctrl-alt-shift-up": "editor::DuplicateLineUp",
      "ctrl-alt-shift-down": "editor::DuplicateLineDown",
      "ctrl-shift-left": "editor::SelectToPreviousWordStart",
      "ctrl-shift-right": "editor::SelectToNextWordEnd",
      "ctrl-shift-up": "editor::SelectLargerSyntaxNode", //todo(linux) tmp keybinding
      "ctrl-shift-down": "editor::SelectSmallerSyntaxNode", //todo(linux) tmp keybinding
      "ctrl-d": [
        "editor::SelectNext",
        {
          "replace_newest": false
        }
      ],
      "ctrl-shift-l": "editor::SelectAllMatches",
      "ctrl-shift-d": [
        "editor::SelectPrevious",
        {
          "replace_newest": false
        }
      ],
      "ctrl-k ctrl-d": [
        "editor::SelectNext",
        {
          "replace_newest": true
        }
      ],
      "ctrl-k ctrl-shift-d": [
        "editor::SelectPrevious",
        {
          "replace_newest": true
        }
      ],
      "ctrl-k ctrl-i": "editor::Hover",
      "ctrl-/": [
        "editor::ToggleComments",
        {
          "advance_downwards": false
        }
      ],
      "ctrl-u": "editor::UndoSelection",
      "ctrl-shift-u": "editor::RedoSelection",
      "f8": "editor::GoToDiagnostic",
      "shift-f8": "editor::GoToPrevDiagnostic",
      "f2": "editor::Rename",
      "f12": "editor::GoToDefinition",
      "alt-f12": "editor::GoToDefinitionSplit",
      "ctrl-f12": "editor::GoToTypeDefinition",
      "shift-f12": "editor::GoToImplementation",
      "alt-ctrl-f12": "editor::GoToTypeDefinitionSplit",
      "alt-shift-f12": "editor::FindAllReferences",
      "ctrl-m": "editor::MoveToEnclosingBracket",
      "ctrl-shift-[": "editor::Fold",
      "ctrl-shift-]": "editor::UnfoldLines",
      "ctrl-space": "editor::ShowCompletions",
      "ctrl-.": "editor::ToggleCodeActions",
      "alt-ctrl-r": "editor::RevealInFinder",
      "ctrl-alt-shift-c": "editor::DisplayCursorNames"
    }
  },
  {
    "context": "Editor && mode == full",
    "bindings": {
      "ctrl-shift-o": "outline::Toggle",
      "ctrl-g": "go_to_line::Toggle"
    }
  },
  {
    "context": "Pane",
    "bindings": {
      "alt-1": ["pane::ActivateItem", 0],
      "alt-2": ["pane::ActivateItem", 1],
      "alt-3": ["pane::ActivateItem", 2],
      "alt-4": ["pane::ActivateItem", 3],
      "alt-5": ["pane::ActivateItem", 4],
      "alt-6": ["pane::ActivateItem", 5],
      "alt-7": ["pane::ActivateItem", 6],
      "alt-8": ["pane::ActivateItem", 7],
      "alt-9": ["pane::ActivateItem", 8],
      "alt-0": "pane::ActivateLastItem",
      "ctrl-alt--": "pane::GoBack",
      "ctrl-alt-_": "pane::GoForward",
      "ctrl-shift-t": "pane::ReopenClosedItem",
      "ctrl-shift-f": "project_search::ToggleFocus"
    }
  },
  {
    "context": "Workspace",
    "bindings": {
      // Change the default action on `menu::Confirm` by setting the parameter
      // "alt-cmd-o": [
      //     "projects::OpenRecent",
      //     {
      //         "create_new_window": true
      //     }
      // ]
      "alt-ctrl-o": "projects::OpenRecent",
      "alt-ctrl-shift-b": "branches::OpenRecent",
      "ctrl-~": "workspace::NewTerminal",
      "ctrl-s": "workspace::Save",
      "ctrl-k s": "workspace::SaveWithoutFormat",
      "ctrl-shift-s": "workspace::SaveAs",
      "ctrl-n": "workspace::NewFile",
      "ctrl-shift-n": "workspace::NewWindow",
      "ctrl-`": "terminal_panel::ToggleFocus",
      "alt-1": ["workspace::ActivatePane", 0],
      "alt-2": ["workspace::ActivatePane", 1],
      "alt-3": ["workspace::ActivatePane", 2],
      "alt-4": ["workspace::ActivatePane", 3],
      "alt-5": ["workspace::ActivatePane", 4],
      "alt-6": ["workspace::ActivatePane", 5],
      "alt-7": ["workspace::ActivatePane", 6],
      "alt-8": ["workspace::ActivatePane", 7],
      "alt-9": ["workspace::ActivatePane", 8],
      "ctrl-alt-b": "workspace::ToggleLeftDock",
      "ctrl-b": "workspace::ToggleLeftDock",
      "ctrl-j": "workspace::ToggleBottomDock",
      "ctrl-alt-y": "workspace::CloseAllDocks",
      "ctrl-shift-f": "pane::DeploySearch",
      "ctrl-shift-h": [
        "pane::DeploySearch",
        {
          "replace_enabled": true
        }
      ],
      "ctrl-k ctrl-s": "zed::OpenKeymap",
      "ctrl-k ctrl-t": "theme_selector::Toggle",
      "ctrl-shift-t": "project_symbols::Toggle",
      "ctrl-p": "file_finder::Toggle",
      "ctrl-tab": "tab_switcher::Toggle",
      "ctrl-shift-tab": ["tab_switcher::Toggle", { "select_last": true }],
      "ctrl-e": "file_finder::Toggle",
      "ctrl-shift-p": "command_palette::Toggle",
      "ctrl-shift-m": "diagnostics::Deploy",
      "ctrl-shift-e": "project_panel::ToggleFocus",
      "ctrl-shift-b": "outline_panel::ToggleFocus",
      "ctrl-?": "assistant::ToggleFocus",
      "ctrl-alt-s": "workspace::SaveAll",
      "ctrl-k m": "language_selector::Toggle",
      "escape": "workspace::Unfollow",
      "ctrl-k ctrl-left": ["workspace::ActivatePaneInDirection", "Left"],
      "ctrl-k ctrl-right": ["workspace::ActivatePaneInDirection", "Right"],
      "ctrl-k ctrl-up": ["workspace::ActivatePaneInDirection", "Up"],
      "ctrl-k ctrl-down": ["workspace::ActivatePaneInDirection", "Down"],
      "ctrl-k shift-left": ["workspace::SwapPaneInDirection", "Left"],
      "ctrl-k shift-right": ["workspace::SwapPaneInDirection", "Right"],
      "ctrl-k shift-up": ["workspace::SwapPaneInDirection", "Up"],
      "ctrl-k shift-down": ["workspace::SwapPaneInDirection", "Down"],
      "alt-t": "task::Rerun",
      "alt-shift-t": "task::Spawn"
    }
  },
  // Bindings from Sublime Text
  {
    "context": "Editor",
    "bindings": {
      "ctrl-shift-k": "editor::DeleteLine",
      "ctrl-shift-d": "editor::DuplicateLineDown",
      "ctrl-j": "editor::JoinLines",
      "ctrl-alt-backspace": "editor::DeleteToPreviousSubwordStart",
      "ctrl-alt-h": "editor::DeleteToPreviousSubwordStart",
      "ctrl-alt-delete": "editor::DeleteToNextSubwordEnd",
      "ctrl-alt-d": "editor::DeleteToNextSubwordEnd",
      "ctrl-alt-left": "editor::MoveToPreviousSubwordStart",
      "ctrl-alt-b": "editor::MoveToPreviousSubwordStart",
      "ctrl-alt-right": "editor::MoveToNextSubwordEnd",
      "ctrl-alt-f": "editor::MoveToNextSubwordEnd",
      "ctrl-alt-shift-left": "editor::SelectToPreviousSubwordStart",
      "ctrl-alt-shift-b": "editor::SelectToPreviousSubwordStart",
      "ctrl-alt-shift-right": "editor::SelectToNextSubwordEnd",
      "ctrl-alt-shift-f": "editor::SelectToNextSubwordEnd"
    }
  },
  // Bindings from Atom
  {
    "context": "Pane",
    "bindings": {
      "ctrl-k up": "pane::SplitUp",
      "ctrl-k down": "pane::SplitDown",
      "ctrl-k left": "pane::SplitLeft",
      "ctrl-k right": "pane::SplitRight"
    }
  },
  // Bindings that should be unified with bindings for more general actions
  {
    "context": "Editor && renaming",
    "bindings": {
      "enter": "editor::ConfirmRename"
    }
  },
  {
    "context": "Editor && showing_completions",
    "bindings": {
      "enter": "editor::ConfirmCompletion",
      "tab": "editor::ConfirmCompletion"
    }
  },
  {
    "context": "Editor && inline_completion && !showing_completions",
    "bindings": {
      "tab": "editor::AcceptInlineCompletion"
    }
  },
  {
    "context": "Editor && showing_code_actions",
    "bindings": {
      "enter": "editor::ConfirmCodeAction"
    }
  },
  {
    "context": "Editor && (showing_code_actions || showing_completions)",
    "bindings": {
      "up": "editor::ContextMenuPrev",
      "ctrl-p": "editor::ContextMenuPrev",
      "down": "editor::ContextMenuNext",
      "ctrl-n": "editor::ContextMenuNext",
      "pageup": "editor::ContextMenuFirst",
      "pagedown": "editor::ContextMenuLast"
    }
  },
  // Custom bindings
  {
    "bindings": {
      "ctrl-alt-shift-f": "workspace::FollowNextCollaborator",
      // TODO: Move this to a dock open action
      "ctrl-shift-c": "collab_panel::ToggleFocus",
      "ctrl-alt-i": "zed::DebugElements",
      "ctrl-:": "editor::ToggleInlayHints"
    }
  },
  {
    "context": "Editor && mode == full",
    "bindings": {
      "alt-enter": "editor::OpenExcerpts",
      "shift-enter": "editor::ExpandExcerpts",
      "ctrl-k enter": "editor::OpenExcerptsSplit",
      "ctrl-f8": "editor::GoToHunk",
      "ctrl-shift-f8": "editor::GoToPrevHunk",
      "ctrl-enter": "assistant::InlineAssist"
    }
  },
  {
    "context": "ContextEditor > Editor",
    "bindings": {
      "ctrl-enter": "assistant::Assist",
      "ctrl-s": "workspace::Save",
      "ctrl->": "assistant::QuoteSelection",
      "ctrl-<": "assistant::InsertSelection",
      "shift-enter": "assistant::Split",
      "ctrl-r": "assistant::CycleMessageRole",
      "enter": "assistant::ConfirmCommand",
      "alt-enter": "editor::Newline"
    }
  },
  {
    "context": "ProjectSearchBar && !in_replace",
    "bindings": {
      "ctrl-enter": "project_search::SearchInNew"
    }
  },
  {
    "context": "OutlinePanel",
    "bindings": {
      "left": "outline_panel::CollapseSelectedEntry",
      "right": "outline_panel::ExpandSelectedEntry",
      "ctrl-alt-c": "outline_panel::CopyPath",
      "alt-ctrl-shift-c": "outline_panel::CopyRelativePath",
      "alt-ctrl-r": "outline_panel::RevealInFinder",
      "space": "outline_panel::Open",
      "shift-down": "menu::SelectNext",
      "shift-up": "menu::SelectPrev"
    }
  },
  {
    "context": "ProjectPanel",
    "bindings": {
      "left": "project_panel::CollapseSelectedEntry",
      "right": "project_panel::ExpandSelectedEntry",
      "ctrl-n": "project_panel::NewFile",
      "alt-ctrl-n": "project_panel::NewDirectory",
      "ctrl-x": "project_panel::Cut",
      "ctrl-c": "project_panel::Copy",
      "ctrl-insert": "project_panel::Copy",
      "ctrl-v": "project_panel::Paste",
      "shift-insert": "project_panel::Paste",
      "ctrl-alt-c": "project_panel::CopyPath",
      "alt-ctrl-shift-c": "project_panel::CopyRelativePath",
      "f2": "project_panel::Rename",
      "enter": "project_panel::Rename",
      "backspace": ["project_panel::Trash", { "skip_prompt": false }],
      "shift-delete": ["project_panel::Delete", { "skip_prompt": false }],
      "delete": ["project_panel::Trash", { "skip_prompt": false }],
      "ctrl-backspace": ["project_panel::Delete", { "skip_prompt": false }],
      "ctrl-delete": ["project_panel::Delete", { "skip_prompt": false }],
      "alt-ctrl-r": "project_panel::RevealInFinder",
      "alt-shift-f": "project_panel::NewSearchInDirectory",
      "shift-down": "menu::SelectNext",
      "shift-up": "menu::SelectPrev",
      "escape": "menu::Cancel"
    }
  },
  {
    "context": "ProjectPanel && not_editing",
    "bindings": {
      "space": "project_panel::Open"
    }
  },
  {
    "context": "CollabPanel && not_editing",
    "bindings": {
      "ctrl-backspace": "collab_panel::Remove",
      "space": "menu::Confirm"
    }
  },
  {
    "context": "(CollabPanel && editing) > Editor",
    "bindings": {
      "space": "collab_panel::InsertSpace"
    }
  },
  {
    "context": "ChannelModal",
    "bindings": {
      "tab": "channel_modal::ToggleMode"
    }
  },
  {
    "context": "ChannelModal > Picker > Editor",
    "bindings": {
      "tab": "channel_modal::ToggleMode"
    }
  },
  {
    "context": "FileFinder",
    "bindings": { "ctrl-shift-p": "file_finder::SelectPrev" }
  },
  {
    "context": "TabSwitcher",
    "bindings": {
      "ctrl-up": "menu::SelectPrev",
      "ctrl-down": "menu::SelectNext",
      "ctrl-shift-tab": "menu::SelectPrev",
      "ctrl-backspace": "tab_switcher::CloseSelectedItem"
    }
  },
  {
    "context": "Terminal",
    "bindings": {
      "ctrl-alt-space": "terminal::ShowCharacterPalette",
      "shift-ctrl-c": "terminal::Copy",
      "ctrl-insert": "terminal::Copy",
      "shift-ctrl-v": "terminal::Paste",
      "shift-insert": "terminal::Paste",
      "up": ["terminal::SendKeystroke", "up"],
      "pageup": ["terminal::SendKeystroke", "pageup"],
      "down": ["terminal::SendKeystroke", "down"],
      "pagedown": ["terminal::SendKeystroke", "pagedown"],
      "escape": ["terminal::SendKeystroke", "escape"],
      "enter": ["terminal::SendKeystroke", "enter"],
      "ctrl-c": ["terminal::SendKeystroke", "ctrl-c"]
    }
  }
]<|MERGE_RESOLUTION|>--- conflicted
+++ resolved
@@ -153,11 +153,8 @@
       //   }
       // ],
       "ctrl->": "assistant::QuoteSelection",
-<<<<<<< HEAD
-      "ctrl-<": "assistant::InsertSelection"
-=======
+      "ctrl-<": "assistant::InsertSelection",
       "ctrl-alt-e": "editor::SelectEnclosingSymbol"
->>>>>>> d044dc84
     }
   },
   {
